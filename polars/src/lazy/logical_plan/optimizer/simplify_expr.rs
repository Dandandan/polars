use crate::lazy::logical_plan::*;
use crate::lazy::prelude::*;
use crate::prelude::*;
use crate::utils::{Arena, Node};
use std::sync::Arc;
// AExpr representation of Nodes which are allocated in an Arena
#[derive(Clone)]
enum AExpr {
    Alias(Node, Arc<String>),
    Column(Arc<String>),
    Literal(ScalarValue),
    BinaryExpr {
        left: Node,
        op: Operator,
        right: Node,
    },
    Not(Node),
    IsNotNull(Node),
    IsNull(Node),
    Cast {
        expr: Node,
        data_type: ArrowDataType,
    },
    Sort {
        expr: Node,
        reverse: bool,
    },
    AggMin(Node),
    AggMax(Node),
    AggMedian(Node),
    AggNUnique(Node),
    AggFirst(Node),
    AggLast(Node),
    AggMean(Node),
    AggList(Node),
    AggQuantile {
        expr: Node,
        quantile: f64,
    },
    AggSum(Node),
    AggGroups(Node),
    Ternary {
        predicate: Node,
        truthy: Node,
        falsy: Node,
    },
    Apply {
        input: Node,
        function: Arc<dyn Udf>,
        output_type: Option<ArrowDataType>,
    },
    Shift {
        input: Node,
        periods: i32,
    },
    Wildcard,
}

// ALogicalPlan is a representation of LogicalPlan with Nodes which are allocated in an Arena
enum ALogicalPlan {
    Selection {
        input: Node,
        predicate: Node,
    },
    CsvScan {
        path: String,
        schema: Schema,
        has_header: bool,
        delimiter: Option<u8>,
    },
    DataFrameScan {
        df: Arc<Mutex<DataFrame>>,
        schema: Schema,
    },
    Projection {
        expr: Vec<Node>,
        input: Node,
        schema: Schema,
    },
    DataFrameOp {
        input: Node,
        operation: DataFrameOperation,
    },
    Aggregate {
        input: Node,
        keys: Arc<Vec<String>>,
        aggs: Vec<Node>,
        schema: Schema,
    },
    Join {
        input_left: Node,
        input_right: Node,
        schema: Schema,
        how: JoinType,
        left_on: Node,
        right_on: Node,
    },
    HStack {
        input: Node,
        exprs: Vec<Node>,
        schema: Schema,
    },
}
// converts expression to AExpr, which uses an arena (Vec) for allocation
fn to_aexpr(expr: Expr, arena: &mut Arena<AExpr>) -> Node {
    let v = match expr {
        Expr::Alias(e, name) => AExpr::Alias(to_aexpr(*e, arena), name),
        Expr::Literal(value) => AExpr::Literal(value),
        Expr::Column(s) => AExpr::Column(s),
        Expr::BinaryExpr { left, op, right } => {
            let l = to_aexpr(*left, arena);
            let r = to_aexpr(*right, arena);
            AExpr::BinaryExpr {
                left: l,
                op,
                right: r,
            }
        }
        Expr::Not(e) => AExpr::Not(to_aexpr(*e, arena)),
        Expr::IsNotNull(e) => AExpr::IsNotNull(to_aexpr(*e, arena)),
        Expr::IsNull(e) => AExpr::IsNull(to_aexpr(*e, arena)),

        Expr::Cast { expr, data_type } => AExpr::Cast {
            expr: to_aexpr(*expr, arena),
            data_type,
        },
        Expr::Sort { expr, reverse } => AExpr::Sort {
            expr: to_aexpr(*expr, arena),
            reverse,
        },
        Expr::AggMin(expr) => AExpr::AggMin(to_aexpr(*expr, arena)),
        Expr::AggMax(expr) => AExpr::AggMax(to_aexpr(*expr, arena)),
        Expr::AggMedian(expr) => AExpr::AggMedian(to_aexpr(*expr, arena)),
        Expr::AggNUnique(expr) => AExpr::AggNUnique(to_aexpr(*expr, arena)),
        Expr::AggFirst(expr) => AExpr::AggFirst(to_aexpr(*expr, arena)),
        Expr::AggLast(expr) => AExpr::AggLast(to_aexpr(*expr, arena)),
        Expr::AggMean(expr) => AExpr::AggMean(to_aexpr(*expr, arena)),
        Expr::AggList(expr) => AExpr::AggList(to_aexpr(*expr, arena)),
        Expr::AggQuantile { expr, quantile } => AExpr::AggQuantile {
            expr: to_aexpr(*expr, arena),
            quantile,
        },
        Expr::AggSum(expr) => AExpr::AggSum(to_aexpr(*expr, arena)),
        Expr::AggGroups(expr) => AExpr::AggGroups(to_aexpr(*expr, arena)),
        Expr::Ternary {
            predicate,
            truthy,
            falsy,
        } => {
            let p = to_aexpr(*predicate, arena);
            let t = to_aexpr(*truthy, arena);
            let f = to_aexpr(*falsy, arena);
            AExpr::Ternary {
                predicate: p,
                truthy: t,
                falsy: f,
            }
        }
        Expr::Apply {
            input,
            function,
            output_type,
        } => AExpr::Apply {
            input: to_aexpr(*input, arena),
            function,
            output_type,
        },
        Expr::Shift { input, periods } => AExpr::Shift {
            input: to_aexpr(*input, arena),
            periods,
        },
        Expr::Wildcard => AExpr::Wildcard,
    };
    arena.add(v)
}

fn to_alp(
    lp: LogicalPlan,
    expr_arena: &mut Arena<AExpr>,
    lp_arena: &mut Arena<ALogicalPlan>,
) -> Node {
    let v = match lp {
        LogicalPlan::Selection { input, predicate } => {
            let i = to_alp(*input, expr_arena, lp_arena);
            let p = to_aexpr(predicate, expr_arena);
            ALogicalPlan::Selection {
                input: i,
                predicate: p,
            }
        }
        CsvScan {
            path,
            schema,
            has_header,
            delimiter,
        } => ALogicalPlan::CsvScan {
            path: path.clone(),
            schema: schema.clone(),
            has_header: has_header,
            delimiter: delimiter,
        },
        LogicalPlan::DataFrameScan { df, schema } => ALogicalPlan::DataFrameScan {
            df: df.clone(),
            schema: schema.clone(),
        },
        LogicalPlan::Projection {
            expr,
            input,
            schema,
        } => {
            let exp = expr
                .iter()
                .map(|x| to_aexpr(x.clone(), expr_arena))
                .collect();
            let i = to_alp(*input, expr_arena, lp_arena);
            ALogicalPlan::Projection {
                expr: exp,
                input: i,
                schema: schema.clone(),
            }
        }
        LogicalPlan::DataFrameOp { input, operation } => {
            let i = to_alp(*input, expr_arena, lp_arena);
            ALogicalPlan::DataFrameOp {
                input: i,
                operation: operation,
            }
        }
        LogicalPlan::Aggregate {
            input,
            keys,
            aggs,
            schema,
        } => {
            let i = to_alp(*input, expr_arena, lp_arena);
            let aggs_new = aggs
                .iter()
                .map(|x| to_aexpr(x.clone(), expr_arena))
                .collect();

            ALogicalPlan::Aggregate {
                input: i,
                keys: keys.clone(),
                aggs: aggs_new,
                schema: schema.clone(),
            }
        }
        LogicalPlan::Join {
            input_left,
            input_right,
            schema,
            how,
            left_on,
            right_on,
        } => {
            let i_l = to_alp(*input_left, expr_arena, lp_arena);
            let i_r = to_alp(*input_right, expr_arena, lp_arena);

            let l_on = to_aexpr(left_on, expr_arena);

            let r_on = to_aexpr(right_on, expr_arena);

            ALogicalPlan::Join {
                input_left: i_l,
                input_right: i_r,
                schema: schema.clone(),
                left_on: l_on,
                how,
                right_on: r_on,
            }
        }
        LogicalPlan::HStack {
            input,
            exprs,
            schema,
        } => {
            let exp = exprs
                .iter()
                .map(|x| to_aexpr(x.clone(), expr_arena))
                .collect();
            let i = to_alp(*input, expr_arena, lp_arena);
            ALogicalPlan::HStack {
                input: i,
                exprs: exp,
                schema: schema.clone(),
            }
        }
    };
    lp_arena.add(v)
}

fn node_to_exp(node: Node, expr_arena: &Arena<AExpr>) -> Expr {
    let expr = expr_arena.get(node);

    match expr {
        AExpr::Alias(expr, name) => {
            let exp = node_to_exp(*expr, expr_arena);
            Expr::Alias(Box::new(exp), name.clone())
        }
        AExpr::Column(a) => Expr::Column(a.clone()),
        AExpr::Literal(s) => Expr::Literal(s.clone()),
        AExpr::BinaryExpr { left, op, right } => {
            let l = node_to_exp(*left, expr_arena);
            let r = node_to_exp(*right, expr_arena);
            Expr::BinaryExpr {
                left: Box::new(l),
                op: *op,
                right: Box::new(r),
            }
        }
        AExpr::Not(expr) => {
            let exp = node_to_exp(*expr, expr_arena);
            Expr::Not(Box::new(exp))
        }
        AExpr::IsNotNull(expr) => {
            let exp = node_to_exp(*expr, expr_arena);
            Expr::IsNotNull(Box::new(exp))
        }
        AExpr::IsNull(expr) => {
            let exp = node_to_exp(*expr, expr_arena);
            Expr::IsNull(Box::new(exp))
        }
        AExpr::Cast { expr, data_type } => {
            let exp = node_to_exp(*expr, expr_arena);
            Expr::Cast {
                expr: Box::new(exp),
                data_type: data_type.clone(),
            }
        }
        AExpr::Sort { expr, reverse } => {
            let exp = node_to_exp(*expr, expr_arena);
            Expr::Sort {
                expr: Box::new(exp),
                reverse: *reverse,
            }
        }
        AExpr::AggMin(expr) => {
            let exp = node_to_exp(*expr, expr_arena);
            Expr::AggMin(Box::new(exp))
        }
        AExpr::AggMax(expr) => {
            let exp = node_to_exp(*expr, expr_arena);
            Expr::AggMax(Box::new(exp))
        }

        AExpr::AggMedian(expr) => {
            let exp = node_to_exp(*expr, expr_arena);
            Expr::AggMedian(Box::new(exp))
        }
        AExpr::AggNUnique(expr) => {
            let exp = node_to_exp(*expr, expr_arena);
            Expr::AggNUnique(Box::new(exp))
        }
        AExpr::AggFirst(expr) => {
            let exp = node_to_exp(*expr, expr_arena);
            Expr::AggFirst(Box::new(exp))
        }
        AExpr::AggLast(expr) => {
            let exp = node_to_exp(*expr, expr_arena);
            Expr::AggLast(Box::new(exp))
        }
        AExpr::AggMean(expr) => {
            let exp = node_to_exp(*expr, expr_arena);
            Expr::AggMean(Box::new(exp))
        }
        AExpr::AggList(expr) => {
            let exp = node_to_exp(*expr, expr_arena);
            Expr::AggList(Box::new(exp))
        }
        AExpr::AggQuantile { expr, quantile } => {
            let exp = node_to_exp(*expr, expr_arena);
            Expr::AggQuantile {
                expr: Box::new(exp),
                quantile: *quantile,
            }
        }
        AExpr::AggSum(expr) => {
            let exp = node_to_exp(*expr, expr_arena);
            Expr::AggSum(Box::new(exp))
        }
        AExpr::AggGroups(expr) => {
            let exp = node_to_exp(*expr, expr_arena);
            Expr::AggGroups(Box::new(exp))
        }
        AExpr::Shift { input, periods } => {
            let e = node_to_exp(*input, expr_arena);
            Expr::Shift {
                input: Box::new(e),
                periods: *periods,
            }
        }
        AExpr::Ternary {
            predicate,
            truthy,
            falsy,
        } => {
            let p = node_to_exp(*predicate, expr_arena);
            let t = node_to_exp(*truthy, expr_arena);
            let f = node_to_exp(*falsy, expr_arena);

            Expr::Ternary {
                predicate: Box::new(p),
                truthy: Box::new(t),
                falsy: Box::new(f),
            }
        }
        AExpr::Apply {
            input,
            function,
            output_type,
        } => {
            let i = node_to_exp(*input, expr_arena);
            Expr::Apply {
                input: Box::new(i),
                function: function.clone(),
                output_type: output_type.clone(),
            }
        }

        AExpr::Wildcard => Expr::Wildcard,
    }
}

fn node_to_lp(
    node: Node,
    expr_arena: &Arena<AExpr>,
    lp_arena: &Arena<ALogicalPlan>,
) -> LogicalPlan {
    let lp = lp_arena.get(node);

    match lp {
        ALogicalPlan::Selection { input, predicate } => {
            let lp = node_to_lp(*input, expr_arena, lp_arena);
            let p = node_to_exp(*predicate, expr_arena);
            LogicalPlan::Selection {
                input: Box::new(lp),
                predicate: p,
            }
        }
        ALogicalPlan::CsvScan {
            path,
            schema,
            has_header,
            delimiter,
        } => LogicalPlan::CsvScan {
            path: path.clone(),
            schema: schema.clone(),
            has_header: *has_header,
            delimiter: *delimiter,
        },
        ALogicalPlan::DataFrameScan { df, schema } => LogicalPlan::DataFrameScan {
            df: df.clone(),
            schema: schema.clone(),
        },
        ALogicalPlan::Projection {
            expr,
            input,
            schema,
        } => {
            let exprs = expr.iter().map(|x| node_to_exp(*x, expr_arena)).collect();
            let i = node_to_lp(*input, expr_arena, lp_arena);

            LogicalPlan::Projection {
                expr: exprs,
                input: Box::new(i),
                schema: schema.clone(),
            }
        }
        ALogicalPlan::DataFrameOp { input, operation } => {
            let lp = node_to_lp(*input, expr_arena, lp_arena);

            LogicalPlan::DataFrameOp {
                input: Box::new(lp),
                operation: operation.clone(),
            }
        }
        ALogicalPlan::Aggregate {
            input,
            keys,
            aggs,
            schema,
        } => {
            let i = node_to_lp(*input, expr_arena, lp_arena);
            let a = aggs.iter().map(|x| node_to_exp(*x, expr_arena)).collect();

            LogicalPlan::Aggregate {
                input: Box::new(i),
                keys: keys.clone(),
                aggs: a,
                schema: schema.clone(),
            }
        }
        ALogicalPlan::Join {
            input_left,
            input_right,
            schema,
            how,
            left_on,
            right_on,
        } => {
            let i_l = node_to_lp(*input_left, expr_arena, lp_arena);
            let i_r = node_to_lp(*input_right, expr_arena, lp_arena);

            let l_on = node_to_exp(*left_on, expr_arena);
            let r_on = node_to_exp(*right_on, expr_arena);

            LogicalPlan::Join {
                input_left: Box::new(i_l),
                input_right: Box::new(i_r),
                schema: schema.clone(),
                how: how.clone(),
                left_on: l_on,
                right_on: r_on,
            }
        }
        ALogicalPlan::HStack {
            input,
            exprs,
            schema,
        } => {
            let i = node_to_lp(*input, expr_arena, lp_arena);
            let e = exprs.iter().map(|x| node_to_exp(*x, expr_arena)).collect();

            LogicalPlan::HStack {
                input: Box::new(i),
                exprs: e,
                schema: schema.clone(),
            }
        }
    }
}

// Evaluates x + y if possible
fn eval_plus(left: &AExpr, right: &AExpr) -> Option<AExpr> {
    if let (AExpr::Literal(lit_left), AExpr::Literal(lit_right)) = (left, right) {
        return match (lit_left, lit_right) {
            (ScalarValue::Float32(x), ScalarValue::Float32(y)) => {
                Some(AExpr::Literal(ScalarValue::Float32(x + y)))
            }
            (ScalarValue::Float64(x), ScalarValue::Float64(y)) => {
                Some(AExpr::Literal(ScalarValue::Float64(x + y)))
            }
            (ScalarValue::Int8(x), ScalarValue::Int8(y)) => {
                Some(AExpr::Literal(ScalarValue::Int8(x + y)))
            }
            (ScalarValue::Int16(x), ScalarValue::Int16(y)) => {
                Some(AExpr::Literal(ScalarValue::Int16(x + y)))
            }
            (ScalarValue::Int32(x), ScalarValue::Int32(y)) => {
                Some(AExpr::Literal(ScalarValue::Int32(x + y)))
            }
            (ScalarValue::Int64(x), ScalarValue::Int64(y)) => {
                Some(AExpr::Literal(ScalarValue::Int64(x + y)))
            }
            (ScalarValue::UInt8(x), ScalarValue::UInt8(y)) => {
                Some(AExpr::Literal(ScalarValue::UInt8(x + y)))
            }
            (ScalarValue::UInt16(x), ScalarValue::UInt16(y)) => {
                Some(AExpr::Literal(ScalarValue::UInt16(x + y)))
            }
            (ScalarValue::UInt32(x), ScalarValue::UInt32(y)) => {
                Some(AExpr::Literal(ScalarValue::UInt32(x + y)))
            }
            (ScalarValue::UInt64(x), ScalarValue::UInt64(y)) => {
                Some(AExpr::Literal(ScalarValue::UInt64(x + y)))
            }
            _ => None,
        };
    }
    None
}
pub struct SimplifyExpr {}

trait Rule {
    fn optimize_plan(
        &self,
        _arena: &Arena<ALogicalPlan>,
        _logical_plan: &ALogicalPlan,
    ) -> Option<ALogicalPlan> {
        None
    }
    fn optimize_expr(&self, _arena: &Arena<AExpr>, _expr: &AExpr) -> Option<AExpr> {
        None
    }
}

struct SimplifyBooleanRule {}

impl Rule for SimplifyBooleanRule {
    fn optimize_expr(&self, arena: &Arena<AExpr>, expr: &AExpr) -> Option<AExpr> {
        match expr {
            // true AND x => x
            AExpr::BinaryExpr {
                left,
                op: Operator::And,
                right,
            } if matches!(
                arena.get(*left),
                AExpr::Literal(ScalarValue::Boolean(true))
            ) =>
            {
                Some(arena.get(*right).clone())
            }
            // x AND true => x
            AExpr::BinaryExpr {
                left,
                op: Operator::And,
                right,
            } if matches!(
                arena.get(*right),
                AExpr::Literal(ScalarValue::Boolean(true))
            ) =>
            {
                Some(arena.get(*left).clone())
            }
            // x AND false -> false
            AExpr::BinaryExpr {
                op: Operator::And,
                right,
                ..
            } if matches!(
                arena.get(*right),
                AExpr::Literal(ScalarValue::Boolean(false))
            ) =>
            {
                Some(AExpr::Literal(ScalarValue::Boolean(false)))
            }
            // false AND x -> false
            AExpr::BinaryExpr {
                left,
                op: Operator::And,
                ..
            } if matches!(
                arena.get(*left),
                AExpr::Literal(ScalarValue::Boolean(false))
            ) =>
            {
                Some(AExpr::Literal(ScalarValue::Boolean(false)))
            }
            // false or x => x
            AExpr::BinaryExpr {
                left,
                op: Operator::Or,
                right,
            } if matches!(
                arena.get(*left),
                AExpr::Literal(ScalarValue::Boolean(false))
            ) =>
            {
                Some(arena.get(*right).clone())
            }
            // x or false => x
            AExpr::BinaryExpr {
                op: Operator::Or,
                right,
                ..
            } if matches!(
                arena.get(*right),
                AExpr::Literal(ScalarValue::Boolean(false))
            ) =>
            {
                Some(arena.get(*right).clone())
            }

            // false OR x => x
            AExpr::BinaryExpr {
                left,
                op: Operator::Or,
                right,
            } if matches!(
                arena.get(*left),
                AExpr::Literal(ScalarValue::Boolean(false))
            ) =>
            {
                Some(arena.get(*right).clone())
            }

            // true OR x => true
            AExpr::BinaryExpr {
                op: Operator::Or,
                right,
                ..
            } if matches!(
                arena.get(*right),
                AExpr::Literal(ScalarValue::Boolean(true))
            ) =>
            {
                Some(AExpr::Literal(ScalarValue::Boolean(false)))
            }

            // x OR true => true
            AExpr::BinaryExpr {
                op: Operator::Or,
                left,
                ..
            } if matches!(
                arena.get(*left),
                AExpr::Literal(ScalarValue::Boolean(true))
            ) =>
            {
                Some(AExpr::Literal(ScalarValue::Boolean(false)))
            }

            _ => None,
        }
    }
}

pub struct SimplifyExprRule {}

impl Rule for SimplifyExprRule {
    fn optimize_expr(&self, arena: &Arena<AExpr>, expr: &AExpr) -> Option<AExpr> {
        match expr {
            // Null propagation
            AExpr::BinaryExpr { left, right, .. }
                if matches!(arena.get(*left), AExpr::Literal(ScalarValue::Null))
                    || matches!(arena.get(*right), AExpr::Literal(ScalarValue::Null)) =>
            {
                Some(AExpr::Literal(ScalarValue::Null))
            }

            AExpr::BinaryExpr {
                left,
                op: Operator::Plus,
                right,
            } => {
                let left = arena.get(*left);
                let right = arena.get(*right);

                eval_plus(left, right)
            }
            _ => None,
        }
    }
}

pub struct SimplifyOptimizer {}

impl SimplifyOptimizer {
    fn optimize_loop(&self, logical_plan: LogicalPlan) -> LogicalPlan {
        let rules: &[Box<dyn Rule>] = &[
            Box::new(SimplifyBooleanRule {}),
            Box::new(SimplifyExprRule {}),
        ];

        let mut changed = true;

        // initialize arena
        let mut expr_arena = Arena::new();
        let mut lp_arena = Arena::new();
        let lp_top = to_alp(logical_plan, &mut expr_arena, &mut lp_arena);

        let mut plans = Vec::new();
        let mut exprs = Vec::new();

        // run loop until reaching fixed point
        while changed {
            // recurse into sub plans and expressions and apply rules
            changed = false;
            plans.push(lp_top);
            while let Some(node) = plans.pop() {
                // apply rules
                for rule in rules.iter() {
                    // keep iterating over same rule
                    while let Some(x) = rule.optimize_plan(&lp_arena, &lp_arena.get(node))
                    {
                        lp_arena.assign(node, x);
                        changed = true;
                    }
                }

                let plan = lp_arena.get(node);

                match plan {
                    ALogicalPlan::Selection { input, predicate } => {
                        plans.push(*input);
                        exprs.push(*predicate);
                    }
                    ALogicalPlan::Projection { expr, input, .. } => {
                        plans.push(*input);
                        exprs.extend(expr);
                    }
                    ALogicalPlan::DataFrameOp { input, .. } => {
                        plans.push(*input);
                    }
                    ALogicalPlan::Aggregate { input, aggs, .. } => {
                        plans.push(*input);
                        exprs.extend(aggs);
                    }
                    ALogicalPlan::Join {
                        input_left,
                        input_right,
                        ..
                    } => {
                        plans.push(*input_left);
                        plans.push(*input_right);
                    }
                    ALogicalPlan::HStack {
                        input, exprs: e2, ..
                    } => {
                        plans.push(*input);
                        exprs.extend(e2);
                    }
                    ALogicalPlan::CsvScan { .. } | ALogicalPlan::DataFrameScan { .. } => {
                    }
                }

                while let Some(node) = exprs.pop() {
                    for rule in rules.iter() {
                        // keep iterating over same rule
                        while let Some(x) =
                            rule.optimize_expr(&expr_arena, &expr_arena.get(node))
                        {
                            expr_arena.assign(node, x);
                            changed = true;
                        }
                    }

                    let expr = expr_arena.get(node);

                    match expr {
                        AExpr::BinaryExpr { left, right, .. } => {
                            exprs.push(*left);
                            exprs.push(*right);
                        }
                        AExpr::Alias(expr, ..) => {
                            exprs.push(*expr);
                        }
                        AExpr::Not(expr) => {
                            exprs.push(*expr);
                        }
                        AExpr::IsNotNull(expr) => {
                            exprs.push(*expr);
                        }
                        AExpr::IsNull(expr) => {
                            exprs.push(*expr);
                        }
                        AExpr::Cast { expr, .. } => {
                            exprs.push(*expr);
                        }
                        AExpr::Sort { expr, .. } => {
                            exprs.push(*expr);
                        }
                        AExpr::AggMin(expr) => {
                            exprs.push(*expr);
                        }
                        AExpr::AggMax(expr) => {
                            exprs.push(*expr);
                        }
                        AExpr::AggMedian(expr) => {
                            exprs.push(*expr);
                        }
                        AExpr::AggNUnique(expr) => {
                            exprs.push(*expr);
                        }
                        AExpr::AggFirst(expr) => {
                            exprs.push(*expr);
                        }
                        AExpr::AggLast(expr) => {
                            exprs.push(*expr);
                        }
                        AExpr::AggList(expr) => {
                            exprs.push(*expr);
                        }
                        AExpr::AggMean(expr) => {
                            exprs.push(*expr);
                        }
                        AExpr::AggQuantile { expr, .. } => {
                            exprs.push(*expr);
                        }
                        AExpr::AggSum(expr) => {
                            exprs.push(*expr);
                        }
                        AExpr::AggGroups(expr) => {
                            exprs.push(*expr);
                        }
<<<<<<< HEAD
                        AExpr::Shift { input, .. } => {
                            exprs.push(*input);
=======
                        AggCount(expr) => {
                            exprs.push(expr);
                        }
                        Shift { input, .. } => {
                            exprs.push(input);
>>>>>>> 462c1451
                        }
                        AExpr::Ternary {
                            predicate,
                            truthy,
                            falsy,
                        } => {
                            exprs.push(*predicate);
                            exprs.push(*truthy);
                            exprs.push(*falsy);
                        }
                        AExpr::Apply { input, .. } => {
                            exprs.push(*input);
                        }
                        AExpr::Literal { .. }
                        | AExpr::Column { .. }
                        | AExpr::Wildcard => {}
                    }
                }
            }
        }

        node_to_lp(lp_top, &expr_arena, &lp_arena)
    }
}

impl Optimize for SimplifyExpr {
    fn optimize(&self, logical_plan: LogicalPlan) -> Result<LogicalPlan> {
        let opt = SimplifyOptimizer {};
        Ok(opt.optimize_loop(logical_plan))
    }
}

#[test]
fn test_expr_to_aexp() {
    let expr = Expr::Literal(ScalarValue::Int8(0));
    let mut arena = Arena::new();
    let aexpr = to_aexpr(expr, &mut arena);
    assert_eq!(aexpr, Node(0));
    assert!(matches!(
        arena.get(aexpr),
        AExpr::Literal(ScalarValue::Int8(0))
    ))
}<|MERGE_RESOLUTION|>--- conflicted
+++ resolved
@@ -38,6 +38,7 @@
         quantile: f64,
     },
     AggSum(Node),
+    AggCount(Node),
     AggGroups(Node),
     Ternary {
         predicate: Node,
@@ -136,6 +137,7 @@
         Expr::AggLast(expr) => AExpr::AggLast(to_aexpr(*expr, arena)),
         Expr::AggMean(expr) => AExpr::AggMean(to_aexpr(*expr, arena)),
         Expr::AggList(expr) => AExpr::AggList(to_aexpr(*expr, arena)),
+        Expr::AggCount(expr) => AExpr::AggCount(to_aexpr(*expr, arena)),
         Expr::AggQuantile { expr, quantile } => AExpr::AggQuantile {
             expr: to_aexpr(*expr, arena),
             quantile,
@@ -415,6 +417,10 @@
                 function: function.clone(),
                 output_type: output_type.clone(),
             }
+        }
+        AExpr::AggCount(expr) => {
+            let exp = node_to_exp(*expr, expr_arena);
+            Expr::AggCount(Box::new(exp))
         }
 
         AExpr::Wildcard => Expr::Wildcard,
@@ -874,16 +880,11 @@
                         AExpr::AggGroups(expr) => {
                             exprs.push(*expr);
                         }
-<<<<<<< HEAD
                         AExpr::Shift { input, .. } => {
                             exprs.push(*input);
-=======
-                        AggCount(expr) => {
-                            exprs.push(expr);
-                        }
-                        Shift { input, .. } => {
-                            exprs.push(input);
->>>>>>> 462c1451
+                        }
+                        AExpr::AggCount(expr) => {
+                            exprs.push(*expr);
                         }
                         AExpr::Ternary {
                             predicate,
